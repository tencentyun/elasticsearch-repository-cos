--- conflicted
+++ resolved
@@ -8,12 +8,8 @@
     <artifactId>repository-cos</artifactId>
     <version>5.6.4</version>
 
-    <properties> 
-<<<<<<< HEAD
-        <elasticsearch.version>5.6.0</elasticsearch.version>
-=======
+    <properties>
         <elasticsearch.version>5.6.4</elasticsearch.version>
->>>>>>> e7e51328
         <maven.compiler.target>1.8</maven.compiler.target>
         <project.description>elasticsearch-repository-cos</project.description>
         <elasticsearch.assembly.descriptor>${project.basedir}/src/main/assemblies/plugin.xml
